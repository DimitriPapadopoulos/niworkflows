# emacs: -*- mode: python; py-indent-offset: 4; indent-tabs-mode: nil -*-
# vi: set ft=python sts=4 ts=4 sw=4 et:
#
# Copyright 2021 The NiPreps Developers <nipreps@gmail.com>
#
# Licensed under the Apache License, Version 2.0 (the "License");
# you may not use this file except in compliance with the License.
# You may obtain a copy of the License at
#
#     http://www.apache.org/licenses/LICENSE-2.0
#
# Unless required by applicable law or agreed to in writing, software
# distributed under the License is distributed on an "AS IS" BASIS,
# WITHOUT WARRANTIES OR CONDITIONS OF ANY KIND, either express or implied.
# See the License for the specific language governing permissions and
# limitations under the License.
#
# We support and encourage derived works from this project, please read
# about our expectations at
#
#     https://www.nipreps.org/community/licensing/
#
"""Plotting tools shared across MRIQC and fMRIPrep."""

import numpy as np
import nibabel as nb
import pandas as pd

import matplotlib.pyplot as plt
from matplotlib import gridspec as mgs
import matplotlib.cm as cm
from matplotlib.colors import Normalize
from matplotlib.colorbar import ColorbarBase

DINA4_LANDSCAPE = (11.69, 8.27)


class fMRIPlot:
    """Generates the fMRI Summary Plot."""

    __slots__ = (
        "timeseries",
        "segments",
        "tr",
        "confounds",
        "spikes",
        "nskip",
        "sort_carpet",
        "paired_carpet",
    )

    def __init__(
        self,
        timeseries,
        segments,
        confounds=None,
        conf_file=None,
        tr=None,
        usecols=None,
        units=None,
        vlines=None,
        spikes_files=None,
        nskip=0,
        sort_carpet=True,
        paired_carpet=False,
    ):
        self.timeseries = timeseries
        self.segments = segments
        self.tr = tr
        self.nskip = nskip
        self.sort_carpet = sort_carpet
        self.paired_carpet = paired_carpet

        if units is None:
            units = {}
        if vlines is None:
            vlines = {}
        self.confounds = {}
        if confounds is None and conf_file:
            confounds = pd.read_csv(conf_file, sep=r"[\t\s]+", usecols=usecols, index_col=False)

        if confounds is not None:
            for name in confounds.columns:
                self.confounds[name] = {
                    "values": confounds[[name]].values.squeeze().tolist(),
                    "units": units.get(name),
                    "cutoff": vlines.get(name),
                }

        self.spikes = []
        if spikes_files:
            for sp_file in spikes_files:
                self.spikes.append((np.loadtxt(sp_file), None, False))

    def plot(self, figure=None):
        """Main plotter"""
        import seaborn as sns

        sns.set_style("whitegrid")
        sns.set_context("paper", font_scale=0.8)

        if figure is None:
            figure = plt.gcf()

        nconfounds = len(self.confounds)
        nspikes = len(self.spikes)
        nrows = 1 + nconfounds + nspikes

        # Create grid
        grid = mgs.GridSpec(
            nrows, 1, wspace=0.0, hspace=0.05, height_ratios=[1] * (nrows - 1) + [5]
        )

        grid_id = 0
        for tsz, name, iszs in self.spikes:
            spikesplot(tsz, title=name, outer_gs=grid[grid_id], tr=self.tr, zscored=iszs)
            grid_id += 1

        if self.confounds:
            from seaborn import color_palette

            palette = color_palette("husl", nconfounds)

        for i, (name, kwargs) in enumerate(self.confounds.items()):
            tseries = kwargs.pop("values")
            confoundplot(tseries, grid[grid_id], tr=self.tr, color=palette[i], name=name, **kwargs)
            grid_id += 1

        plot_carpet(
            self.timeseries,
            segments=self.segments,
            subplot=grid[-1],
            tr=self.tr,
            sort_rows=self.sort_carpet,
            drop_trs=self.nskip,
            cmap="paired" if self.paired_carpet else None,
        )
        return figure


def plot_carpet(
    data,
    segments=None,
    cmap=None,
    tr=None,
    detrend=True,
    subplot=None,
    title=None,
    output_file=None,
    size=(900, 1200),
    sort_rows="ward",
    drop_trs=0,
    legend=True,
):
    """
    Plot an image representation of voxel intensities across time.

    This kind of plot is known as "carpet plot" or "Power plot".
    See Jonathan Power Neuroimage 2017 Jul 1; 154:150-158.

    Parameters
    ----------
    data : N x T :obj:`numpy.array`
        The functional data to be plotted (*N* sampling locations by *T* timepoints).
    segments: :obj:`dict`, optional
        A mapping between segment labels (e.g., `"Left Cortex"`) and list of indexes
        in the data array.
    cmap : colormap
        Overrides the generation of an automated colormap.
    tr : float , optional
        Specify the TR, if specified it uses this value. If left as None,
        # of frames is plotted instead of time.
    detrend : :obj:`bool`, optional
        Detrend and standardize the data prior to plotting.
    subplot : matplotlib subplot, optional
        Subplot to plot figure on.
    title : string, optional
        The title displayed on the figure.
    output_file : string, or None, optional
        The name of an image file to export the plot to. Valid extensions
        are .png, .pdf, .svg. If output_file is not None, the plot
        is saved to a file, and the display is closed.
    size : :obj:`tuple`
        Maximum number of samples to plot (voxels, timepoints)
    sort_rows : :obj:`str` or :obj:`False` or :obj:`None`
        Apply a clustering algorithm to reorganize the rows of the carpet.
        ``""``, ``False``, and ``None`` skip clustering sorting.
        ``"linkage"`` uses linkage hierarchical clustering
        :obj:`scipy.cluster.hierarchy.linkage`.
        Any other value that Python evaluates to ``True`` will use the
        default clustering, which is :obj:`sklearn.cluster.ward_tree`.

    """
    if segments is None:
        segments = {
            "whole brain (voxels)": list(range(data.shape[0]))
        }

    nsegments = len(segments)
    if nsegments == 1:
        legend = False

    if cmap is None:
        colors = cm.get_cmap("tab10").colors
    elif cmap == "paired":
        colors = list(cm.get_cmap("Paired").colors)
        colors[0], colors[1] = colors[1], colors[0]
        colors[2], colors[7] = colors[7], colors[2]

    if detrend:
        from nilearn.signal import clean
        data = clean(data.T, t_r=tr, filter=False).T

    # We want all subplots to have the same dynamic range
    vminmax = (np.percentile(data, 2), np.percentile(data, 98))

    # Decimate number of time-series before clustering
    n_dec = int((1.8 * data.shape[0]) // size[0])
    if n_dec > 1:
        segments = {
            lab: idx[::n_dec] for lab, idx in segments.items()
        }

    # Cluster segments (if argument enabled)
    if sort_rows:
        from scipy.cluster.hierarchy import linkage, dendrogram
        from sklearn.cluster import ward_tree

        for seg_label, seg_idx in segments.items():
            roi_data = data[seg_idx]
            if isinstance(sort_rows, str) and sort_rows.lower() == "linkage":
                linkage_matrix = linkage(
                    roi_data, method="average", metric="euclidean", optimal_ordering=True
                )
            else:
                children, _, n_leaves, _, distances = ward_tree(roi_data, return_distance=True)
                linkage_matrix = _ward_to_linkage(children, n_leaves, distances)

            dn = dendrogram(linkage_matrix, no_plot=True)
            # Override the ordering of the indices in this segment
            segments[seg_label] = np.array(seg_idx)[np.array(dn["leaves"])]

    # If subplot is not defined
    if subplot is None:
        subplot = mgs.GridSpec(1, 1)[0]

    # Length before decimation
    n_trs = data.shape[-1] - drop_trs

    # Calculate time decimation factor
    t_dec = max(int((1.8 * n_trs) // size[1]), 1)
    data = data[:, drop_trs::t_dec]

    # Define nested GridSpec
    gs = mgs.GridSpecFromSubplotSpec(
        nsegments,
        1,
        subplot_spec=subplot,
        hspace=0.05,
        height_ratios=[len(v) for v in segments.values()]
    )

    for i, (label, indices) in enumerate(segments.items()):
        # Carpet plot
        ax = plt.subplot(gs[i])

        ax.imshow(
            data[indices, :],
            interpolation="nearest",
            aspect="auto",
            cmap="gray",
            vmin=vminmax[0],
            vmax=vminmax[1],
        )

        # Toggle the spine objects
        ax.spines["top"].set_color("none")
        ax.spines["top"].set_visible(False)
        ax.spines["right"].set_color("none")
        ax.spines["right"].set_visible(False)

        # Make colored left axis
        ax.spines["left"].set_linewidth(3)
        ax.spines["left"].set_color(colors[i])
        ax.spines["left"].set_capstyle("butt")
        ax.spines["left"].set_position(("outward", 2))

        # Make all subplots have same xticks
        xticks = np.linspace(0, data.shape[-1], endpoint=True, num=7)
        ax.set_xticks(xticks)
        ax.set_yticks([])
        ax.grid(False)

        if i == (nsegments - 1):
            xlabel = "time-points (index)"
            xticklabels = (xticks * n_trs / data.shape[-1]).astype("uint32") + drop_trs
            if tr is not None:
                xlabel = "time (mm:ss)"
                xticklabels = [
                    f"{int(t // 60):02d}:{(t % 60).round(0).astype(int):02d}"
                    for t in (tr * xticklabels)
                ]

            ax.set_xlabel(xlabel)
            ax.set_xticklabels(xticklabels)
            ax.spines["bottom"].set_position(("outward", 5))
            ax.spines["bottom"].set_color("k")
            ax.spines["bottom"].set_linewidth(.8)
        else:
            ax.set_xticklabels([])
            ax.set_xticks([])
            ax.spines["bottom"].set_color("none")
            ax.spines["bottom"].set_visible(False)

        if title and i == 0:
            ax.set_title(title)

    if nsegments == 1:
        ax.set_ylabel(label)

    if legend:
        from matplotlib.patches import Patch
        from mpl_toolkits.axes_grid1.inset_locator import inset_axes

        axlegend = inset_axes(
            ax,
            width="100%",
            height=0.01,
            loc='lower center',
            borderpad=-4.1,
        )
        axlegend.grid(False)
        axlegend.set_xticks([])
        axlegend.set_yticks([])
        axlegend.patch.set_alpha(0.0)
        for loc in ("top", "bottom", "left", "right"):
            axlegend.spines[loc].set_color("none")
            axlegend.spines[loc].set_visible(False)

        axlegend.legend(
            handles=[
                Patch(color=colors[i], label=l)
                for i, l in enumerate(segments.keys())
            ],
            loc="upper center",
            bbox_to_anchor=(0.5, 0),
            shadow=False,
            fancybox=False,
            ncol=min(len(segments.keys()), 5),
            frameon=False,
            prop={'size': 8}
        )

    if output_file is not None:
        figure = plt.gcf()
        figure.savefig(output_file, bbox_inches="tight")
        plt.close(figure)
        figure = None
        return output_file

    return gs


def spikesplot(
    ts_z,
    outer_gs=None,
    tr=None,
    zscored=True,
    spike_thresh=6.0,
    title="Spike plot",
    ax=None,
    cmap="viridis",
    hide_x=True,
    nskip=0,
):
    """
    A spikes plot. Thanks to Bob Dogherty (this docstring needs be improved with proper ack)
    """

    if ax is None:
        ax = plt.gca()

    if outer_gs is not None:
        gs = mgs.GridSpecFromSubplotSpec(
            1, 2, subplot_spec=outer_gs, width_ratios=[1, 100], wspace=0.0
        )
        ax = plt.subplot(gs[1])

    # Define TR and number of frames
    if tr is None:
        tr = 1.0

    # Load timeseries, zscored slice-wise
    nslices = ts_z.shape[0]
    ntsteps = ts_z.shape[1]

    # Load a colormap
    my_cmap = cm.get_cmap(cmap)
    norm = Normalize(vmin=0, vmax=float(nslices - 1))
    colors = [my_cmap(norm(sl)) for sl in range(nslices)]

    stem = len(np.unique(ts_z).tolist()) == 2
    # Plot one line per axial slice timeseries
    for sl in range(nslices):
        if not stem:
            ax.plot(ts_z[sl, :], color=colors[sl], lw=0.5)
        else:
            markerline, stemlines, baseline = ax.stem(ts_z[sl, :])
            plt.setp(markerline, "markerfacecolor", colors[sl])
            plt.setp(baseline, "color", colors[sl], "linewidth", 1)
            plt.setp(stemlines, "color", colors[sl], "linewidth", 1)

    # Handle X, Y axes
    ax.grid(False)

    # Handle X axis
    last = ntsteps - 1
    ax.set_xlim(0, last)
    xticks = list(range(0, last)[::20]) + [last] if not hide_x else []
    ax.set_xticks(xticks)

    if not hide_x:
        if tr is None:
            ax.set_xlabel("time (frame #)")
        else:
            ax.set_xlabel("time (s)")
            ax.set_xticklabels(["%.02f" % t for t in (tr * np.array(xticks)).tolist()])

    # Handle Y axis
    ylabel = "slice-wise noise average on background"
    if zscored:
        ylabel += " (z-scored)"
        zs_max = np.abs(ts_z).max()
        ax.set_ylim(
            (
                -(np.abs(ts_z[:, nskip:]).max()) * 1.05,
                (np.abs(ts_z[:, nskip:]).max()) * 1.05,
            )
        )

        ytick_vals = np.arange(0.0, zs_max, float(np.floor(zs_max / 2.0)))
        yticks = list(reversed((-1.0 * ytick_vals[ytick_vals > 0]).tolist())) + ytick_vals.tolist()

        # TODO plot min/max or mark spikes
        # yticks.insert(0, ts_z.min())
        # yticks += [ts_z.max()]
        for val in ytick_vals:
            ax.plot((0, ntsteps - 1), (-val, -val), "k:", alpha=0.2)
            ax.plot((0, ntsteps - 1), (val, val), "k:", alpha=0.2)

        # Plot spike threshold
        if zs_max < spike_thresh:
            ax.plot((0, ntsteps - 1), (-spike_thresh, -spike_thresh), "k:")
            ax.plot((0, ntsteps - 1), (spike_thresh, spike_thresh), "k:")
    else:
        yticks = [
            ts_z[:, nskip:].min(),
            np.median(ts_z[:, nskip:]),
            ts_z[:, nskip:].max(),
        ]
        ax.set_ylim(0, max(yticks[-1] * 1.05, (yticks[-1] - yticks[0]) * 2.0 + yticks[-1]))
        # ax.set_ylim(ts_z[:, nskip:].min() * 0.95,
        #             ts_z[:, nskip:].max() * 1.05)

    ax.annotate(
        ylabel,
        xy=(0.0, 0.7),
        xycoords="axes fraction",
        xytext=(0, 0),
        textcoords="offset points",
        va="center",
        ha="left",
        color="gray",
        size=4,
        bbox={
            "boxstyle": "round",
            "fc": "w",
            "ec": "none",
            "color": "none",
            "lw": 0,
            "alpha": 0.8,
        },
    )
    ax.set_yticks([])
    ax.set_yticklabels([])

    # if yticks:
    #     # ax.set_yticks(yticks)
    #     # ax.set_yticklabels(['%.02f' % y for y in yticks])
    #     # Plot maximum and minimum horizontal lines
    #     ax.plot((0, ntsteps - 1), (yticks[0], yticks[0]), 'k:')
    #     ax.plot((0, ntsteps - 1), (yticks[-1], yticks[-1]), 'k:')

    for side in ["top", "right"]:
        ax.spines[side].set_color("none")
        ax.spines[side].set_visible(False)

    if not hide_x:
        ax.spines["bottom"].set_position(("outward", 10))
        ax.xaxis.set_ticks_position("bottom")
    else:
        ax.spines["bottom"].set_color("none")
        ax.spines["bottom"].set_visible(False)

    # ax.spines["left"].set_position(('outward', 30))
    # ax.yaxis.set_ticks_position('left')
    ax.spines["left"].set_visible(False)
    ax.spines["left"].set_color(None)

    # labels = [label for label in ax.yaxis.get_ticklabels()]
    # labels[0].set_weight('bold')
    # labels[-1].set_weight('bold')
    if title:
        ax.set_title(title)
    return ax


def spikesplot_cb(position, cmap="viridis", fig=None):
    # Add colorbar
    if fig is None:
        fig = plt.gcf()

    cax = fig.add_axes(position)
    cb = ColorbarBase(
        cax,
        cmap=cm.get_cmap(cmap),
        spacing="proportional",
        orientation="horizontal",
        drawedges=False,
    )
    cb.set_ticks([0, 0.5, 1.0])
    cb.set_ticklabels(["Inferior", "(axial slice)", "Superior"])
    cb.outline.set_linewidth(0)
    cb.ax.xaxis.set_tick_params(width=0)
    return cax


def confoundplot(
    tseries,
    gs_ts,
    gs_dist=None,
    name=None,
    units=None,
    tr=None,
    hide_x=True,
    color="b",
    nskip=0,
    cutoff=None,
    ylims=None,
):
    import seaborn as sns

    # Define TR and number of frames
    notr = False
    if tr is None:
        notr = True
        tr = 1.0
    ntsteps = len(tseries)
    tseries = np.array(tseries)

    # Define nested GridSpec
    gs = mgs.GridSpecFromSubplotSpec(1, 2, subplot_spec=gs_ts, width_ratios=[1, 100], wspace=0.0)

    ax_ts = plt.subplot(gs[1])
    ax_ts.grid(False)

    # Set 10 frame markers in X axis
    interval = max((ntsteps // 10, ntsteps // 5, 1))
    xticks = list(range(0, ntsteps)[::interval])
    ax_ts.set_xticks(xticks)

    if not hide_x:
        if notr:
            ax_ts.set_xlabel("time (frame #)")
        else:
            ax_ts.set_xlabel("time (s)")
            labels = tr * np.array(xticks)
            ax_ts.set_xticklabels(["%.02f" % t for t in labels.tolist()])
    else:
        ax_ts.set_xticklabels([])

    if name is not None:
        if units is not None:
            name += " [%s]" % units

        ax_ts.annotate(
            name,
            xy=(0.0, 0.7),
            xytext=(0, 0),
            xycoords="axes fraction",
            textcoords="offset points",
            va="center",
            ha="left",
            color=color,
            size=8,
            bbox={
                "boxstyle": "round",
                "fc": "w",
                "ec": "none",
                "color": "none",
                "lw": 0,
                "alpha": 0.8,
            },
        )

    for side in ["top", "right"]:
        ax_ts.spines[side].set_color("none")
        ax_ts.spines[side].set_visible(False)

    if not hide_x:
        ax_ts.spines["bottom"].set_position(("outward", 20))
        ax_ts.xaxis.set_ticks_position("bottom")
    else:
        ax_ts.spines["bottom"].set_color("none")
        ax_ts.spines["bottom"].set_visible(False)

    # ax_ts.spines["left"].set_position(('outward', 30))
    ax_ts.spines["left"].set_color("none")
    ax_ts.spines["left"].set_visible(False)
    # ax_ts.yaxis.set_ticks_position('left')

    ax_ts.set_yticks([])
    ax_ts.set_yticklabels([])

    nonnan = tseries[~np.isnan(tseries)]
    if nonnan.size > 0:
        # Calculate Y limits
        valrange = nonnan.max() - nonnan.min()
        def_ylims = [nonnan.min() - 0.1 * valrange, nonnan.max() + 0.1 * valrange]
        if ylims is not None:
            if ylims[0] is not None:
                def_ylims[0] = min([def_ylims[0], ylims[0]])
            if ylims[1] is not None:
                def_ylims[1] = max([def_ylims[1], ylims[1]])

        # Add space for plot title and mean/SD annotation
        def_ylims[0] -= 0.1 * (def_ylims[1] - def_ylims[0])

        ax_ts.set_ylim(def_ylims)

        # Annotate stats
        maxv = nonnan.max()
        mean = nonnan.mean()
        stdv = nonnan.std()
        p95 = np.percentile(nonnan, 95.0)
    else:
        maxv = 0
        mean = 0
        stdv = 0
        p95 = 0

    stats_label = (
        r"max: {max:.3f}{units} $\bullet$ mean: {mean:.3f}{units} "
        r"$\bullet$ $\sigma$: {sigma:.3f}"
    ).format(max=maxv, mean=mean, units=units or "", sigma=stdv)
    ax_ts.annotate(
        stats_label,
        xy=(0.98, 0.7),
        xycoords="axes fraction",
        xytext=(0, 0),
        textcoords="offset points",
        va="center",
        ha="right",
        color=color,
        size=4,
        bbox={
            "boxstyle": "round",
            "fc": "w",
            "ec": "none",
            "color": "none",
            "lw": 0,
            "alpha": 0.8,
        },
    )

    # Annotate percentile 95
    ax_ts.plot((0, ntsteps - 1), [p95] * 2, linewidth=0.1, color="lightgray")
    ax_ts.annotate(
        "%.2f" % p95,
        xy=(0, p95),
        xytext=(-1, 0),
        textcoords="offset points",
        va="center",
        ha="right",
        color="lightgray",
        size=3,
    )

    if cutoff is None:
        cutoff = []

    for i, thr in enumerate(cutoff):
        ax_ts.plot((0, ntsteps - 1), [thr] * 2, linewidth=0.2, color="dimgray")

        ax_ts.annotate(
            "%.2f" % thr,
            xy=(0, thr),
            xytext=(-1, 0),
            textcoords="offset points",
            va="center",
            ha="right",
            color="dimgray",
            size=3,
        )

    ax_ts.plot(tseries, color=color, linewidth=0.8)
    ax_ts.set_xlim((0, ntsteps - 1))

    if gs_dist is not None:
        ax_dist = plt.subplot(gs_dist)
        sns.displot(tseries, vertical=True, ax=ax_dist)
        ax_dist.set_xlabel("Timesteps")
        ax_dist.set_ylim(ax_ts.get_ylim())
        ax_dist.set_yticklabels([])

        return [ax_ts, ax_dist], gs
    return ax_ts, gs


def compcor_variance_plot(
    metadata_files,
    metadata_sources=None,
    output_file=None,
    varexp_thresh=(0.5, 0.7, 0.9),
    fig=None,
):
    """
    Parameters
    ----------
    metadata_files: list
        List of paths to files containing component metadata. If more than one
        decomposition has been performed (e.g., anatomical and temporal
        CompCor decompositions), then all metadata files can be provided in
        the list. However, each metadata file should have a corresponding
        entry in `metadata_sources`.
    metadata_sources: list or None
        List of source names (e.g., ['aCompCor']) for decompositions. This
        list should be of the same length as `metadata_files`.
    output_file: str or None
        Path where the output figure should be saved. If this is not defined,
        then the plotting axes will be returned instead of the saved figure
        path.
    varexp_thresh: tuple
        Set of variance thresholds to include in the plot (default 0.5, 0.7,
        0.9).
    fig: figure or None
        Existing figure on which to plot.

    Returns
    -------
    ax: axes
        Plotting axes. Returned only if the `output_file` parameter is None.
    output_file: str
        The file where the figure is saved.
    """
    metadata = {}
    if metadata_sources is None:
        if len(metadata_files) == 1:
            metadata_sources = ["CompCor"]
        else:
            metadata_sources = ["Decomposition {:d}".format(i) for i in range(len(metadata_files))]
    for file, source in zip(metadata_files, metadata_sources):
        metadata[source] = pd.read_csv(str(file), sep=r"\s+")
        metadata[source]["source"] = source
    metadata = pd.concat(list(metadata.values()))
    bbox_txt = {
        "boxstyle": "round",
        "fc": "white",
        "ec": "none",
        "color": "none",
        "linewidth": 0,
        "alpha": 0.8,
    }

    decompositions = []
    data_sources = list(metadata.groupby(["source", "mask"]).groups.keys())
    for source, mask in data_sources:
        if not np.isnan(
            metadata.loc[(metadata["source"] == source) & (metadata["mask"] == mask)][
                "singular_value"
            ].values[0]
        ):
            decompositions.append((source, mask))

    if fig is not None:
        ax = [fig.add_subplot(1, len(decompositions), i + 1) for i in range(len(decompositions))]
    elif len(decompositions) > 1:
        fig, ax = plt.subplots(1, len(decompositions), figsize=(5 * len(decompositions), 5))
    else:
        ax = [plt.axes()]

    for m, (source, mask) in enumerate(decompositions):
        components = metadata[(metadata["mask"] == mask) & (metadata["source"] == source)]
        if len([m for s, m in decompositions if s == source]) > 1:
            title_mask = " ({} mask)".format(mask)
        else:
            title_mask = ""
        fig_title = "{}{}".format(source, title_mask)

        ax[m].plot(
            np.arange(components.shape[0] + 1),
            [0] + list(100 * components["cumulative_variance_explained"]),
            color="purple",
            linewidth=2.5,
        )
        ax[m].grid(False)
        ax[m].set_xlabel("number of components in model")
        ax[m].set_ylabel("cumulative variance explained (%)")
        ax[m].set_title(fig_title)

        varexp = {}

        for i, thr in enumerate(varexp_thresh):
            varexp[thr] = (
                np.atleast_1d(np.searchsorted(components["cumulative_variance_explained"], thr))
                + 1
            )
            ax[m].axhline(y=100 * thr, color="lightgrey", linewidth=0.25)
            ax[m].axvline(x=varexp[thr], color="C{}".format(i), linewidth=2, linestyle=":")
            ax[m].text(
                0,
                100 * thr,
                "{:.0f}".format(100 * thr),
                fontsize="x-small",
                bbox=bbox_txt,
            )
            ax[m].text(
                varexp[thr][0],
                25,
                "{} components explain\n{:.0f}% of variance".format(varexp[thr][0], 100 * thr),
                rotation=90,
                horizontalalignment="center",
                fontsize="xx-small",
                bbox=bbox_txt,
            )

        ax[m].set_yticks([])
        ax[m].set_yticklabels([])
        for tick in ax[m].xaxis.get_major_ticks():
            tick.label.set_fontsize("x-small")
            tick.label.set_rotation("vertical")
        for side in ["top", "right", "left"]:
            ax[m].spines[side].set_color("none")
            ax[m].spines[side].set_visible(False)

    if output_file is not None:
        figure = plt.gcf()
        figure.savefig(output_file, bbox_inches="tight")
        plt.close(figure)
        figure = None
        return output_file
    return ax


def confounds_correlation_plot(
    confounds_file,
    columns=None,
    figure=None,
    max_dim=20,
    output_file=None,
    reference="global_signal",
):
    """
    Generate a bar plot with the correlation of confounds.

    Parameters
    ----------
    confounds_file: :obj:`str`
        File containing all confound regressors to be included in the
        correlation plot.
    figure: figure or None
        Existing figure on which to plot.
    columns: :obj:`list` or :obj:`None`.
        Select a list of columns from the dataset.
    max_dim: :obj:`int`
        The maximum number of regressors to be included in the output plot.
        Reductions (e.g., CompCor) of high-dimensional data can yield so many
        regressors that the correlation structure becomes obfuscated. This
        criterion selects the ``max_dim`` regressors that have the largest
        correlation magnitude with ``reference`` for inclusion in the plot.
    output_file: :obj:`str` or :obj:`None`
        Path where the output figure should be saved. If this is not defined,
        then the plotting axes will be returned instead of the saved figure
        path.
    reference: :obj:`str`
        ``confounds_correlation_plot`` prepares a bar plot of the correlations
        of each confound regressor with a reference column. By default, this
        is the global signal (so that collinearities with the global signal
        can readily be assessed).

    Returns
    -------
    axes and gridspec
        Plotting axes and gridspec. Returned only if ``output_file`` is ``None``.
    output_file: :obj:`str`
        The file where the figure is saved.
    """
    import seaborn as sns

    confounds_data = pd.read_table(confounds_file)

    if columns:
        columns = set(columns)  # Drop duplicates
        columns.add(reference)  # Make sure the reference is included
        confounds_data = confounds_data[[el for el in columns]]

    confounds_data = confounds_data.loc[
        :, np.logical_not(np.isclose(confounds_data.var(skipna=True), 0))
    ]
    corr = confounds_data.corr()

    gscorr = corr.copy()
    gscorr["index"] = gscorr.index
    gscorr[reference] = np.abs(gscorr[reference])
    gs_descending = gscorr.sort_values(by=reference, ascending=False)["index"]
    n_vars = corr.shape[0]
    max_dim = min(n_vars, max_dim)

    gs_descending = gs_descending[:max_dim]
    features = [p for p in corr.columns if p in gs_descending]
    corr = corr.loc[features, features]
    np.fill_diagonal(corr.values, 0)

    if figure is None:
        plt.figure(figsize=(15, 5))
    gs = mgs.GridSpec(1, 21)
    ax0 = plt.subplot(gs[0, :10])
    ax1 = plt.subplot(gs[0, 11:])

<<<<<<< HEAD
    mask = np.zeros_like(corr, dtype=np.bool_)
=======
    mask = np.zeros_like(corr, dtype=bool)
>>>>>>> 0a3329ee
    mask[np.triu_indices_from(mask)] = True
    sns.heatmap(corr, linewidths=0.5, cmap="coolwarm", center=0, square=True, ax=ax0)
    ax0.tick_params(axis="both", which="both", width=0)

    for tick in ax0.xaxis.get_major_ticks():
        tick.label.set_fontsize("small")
    for tick in ax0.yaxis.get_major_ticks():
        tick.label.set_fontsize("small")
    sns.barplot(
        data=gscorr,
        x="index",
        y=reference,
        ax=ax1,
        order=gs_descending,
        palette="Reds_d",
        saturation=0.5,
    )

    ax1.set_xlabel("Confound time series")
    ax1.set_ylabel("Magnitude of correlation with {}".format(reference))
    ax1.tick_params(axis="x", which="both", width=0)
    ax1.tick_params(axis="y", which="both", width=5, length=5)

    for tick in ax1.xaxis.get_major_ticks():
        tick.label.set_fontsize("small")
        tick.label.set_rotation("vertical")
    for tick in ax1.yaxis.get_major_ticks():
        tick.label.set_fontsize("small")
    for side in ["top", "right", "left"]:
        ax1.spines[side].set_color("none")
        ax1.spines[side].set_visible(False)

    if output_file is not None:
        figure = plt.gcf()
        figure.savefig(output_file, bbox_inches="tight")
        plt.close(figure)
        figure = None
        return output_file
    return [ax0, ax1], gs


def cifti_surfaces_plot(
    in_cifti,
    density="32k",
    surface_type="inflated",
    clip_range=(0, None),
    output_file=None,
    **kwargs,
):
    """
    Plots a CIFTI-2 dense timeseries onto left/right mesh surfaces.

    Parameters
    ----------
    in_cifti : str
        CIFTI-2 dense timeseries (.dtseries.nii)
    density : str
        Surface density
    surface_type : str
        Inflation level of mesh surfaces. Supported: midthickness, inflated, veryinflated
    clip_range : tuple or None
        Range to clip `in_cifti` data prior to plotting.
        If not None, two values must be provided as lower and upper bounds.
        If values are None, no clipping is performed for that bound.
    output_file: :obj:`str` or :obj:`None`
        Path where the output figure should be saved. If this is not defined,
        then the figure will be returned.
    kwargs : dict
        Keyword arguments for :obj:`nilearn.plotting.plot_surf`

    Outputs
    -------
    figure : matplotlib.pyplot.figure
        Surface plot figure. Returned only if ``output_file`` is ``None``.
    output_file: :obj:`str`
        The file where the figure is saved.
    """
    from nilearn.plotting import plot_surf

    def get_surface_meshes(density, surface_type):
        import templateflow.api as tf

        lh, rh = tf.get("fsLR", density=density, suffix=surface_type, extension=[".surf.gii"])
        return str(lh), str(rh)

    if density != "32k":
        raise NotImplementedError("Only 32k density is currently supported.")

    img = nb.cifti2.load(in_cifti)
    if img.nifti_header.get_intent()[0] != "ConnDenseSeries":
        raise TypeError(f"{in_cifti} is not a dense timeseries CIFTI file")

    geo = img.header.get_index_map(1)
    left_cortex, right_cortex = None, None
    for bm in geo.brain_models:
        if bm.brain_structure == "CIFTI_STRUCTURE_CORTEX_LEFT":
            left_cortex = bm
        elif bm.brain_structure == "CIFTI_STRUCTURE_CORTEX_RIGHT":
            right_cortex = bm

    if left_cortex is None or right_cortex is None:
        raise RuntimeError("CIFTI is missing cortex information")

    # calculate an average of the BOLD data, excluding the first 5 volumes
    # as potential nonsteady states
    data = img.dataobj[5:20].mean(axis=0)

    counts = (left_cortex.index_count, right_cortex.index_count)
    if density == "32k" and counts != (29696, 29716):
        raise ValueError("Cortex data is not in fsLR space")

    # medial wall needs to be added back in
    lh_data = np.full(left_cortex.surface_number_of_vertices, np.nan)
    rh_data = np.full(right_cortex.surface_number_of_vertices, np.nan)
    lh_data[left_cortex.vertex_indices] = _concat_brain_struct_data([left_cortex], data)
    rh_data[right_cortex.vertex_indices] = _concat_brain_struct_data([right_cortex], data)

    if clip_range:
        lh_data = np.clip(lh_data, clip_range[0], clip_range[1], out=lh_data)
        rh_data = np.clip(rh_data, clip_range[0], clip_range[1], out=rh_data)
        mn, mx = clip_range
    else:
        mn, mx = None, None

    if mn is None:
        mn = np.min(data)
    if mx is None:
        mx = np.max(data)

    cmap = kwargs.pop('cmap', 'YlOrRd_r')
    cbar_map = cm.ScalarMappable(norm=Normalize(mn, mx), cmap=cmap)

    # Make background maps that rescale to a medium gray
    lh_bg = np.zeros(lh_data.shape, 'int8')
    rh_bg = np.zeros(rh_data.shape, 'int8')
    lh_bg[:2] = [3, -2]
    rh_bg[:2] = [3, -2]

    lh_mesh, rh_mesh = get_surface_meshes(density, surface_type)
    lh_kwargs = dict(surf_mesh=lh_mesh, surf_map=lh_data, bg_map=lh_bg)
    rh_kwargs = dict(surf_mesh=rh_mesh, surf_map=rh_data, bg_map=rh_bg)

    # Build the figure
    figure = plt.figure(figsize=plt.figaspect(0.25), constrained_layout=True)
    for i, view in enumerate(('lateral', 'medial')):
        for j, hemi in enumerate(('left', 'right')):
            title = f'{hemi.title()} - {view.title()}'
            ax = figure.add_subplot(1, 4, i * 2 + j + 1, projection='3d', rasterized=True)
            hemi_kwargs = (lh_kwargs, rh_kwargs)[j]
            plot_surf(
                hemi=hemi,
                view=view,
                title=title,
                cmap=cmap,
                vmin=mn,
                vmax=mx,
                axes=ax,
                **hemi_kwargs,
                **kwargs
            )
            # plot_surf sets this to 8, which seems a little far out, but 6 starts clipping
            ax.dist = 7

    figure.colorbar(cbar_map, shrink=0.2, ax=figure.axes, location='bottom')

    if output_file is not None:
        figure.savefig(output_file, bbox_inches="tight", dpi=400)
        plt.close(figure)
        return output_file

    return figure


def _concat_brain_struct_data(structs, data):
    concat_data = np.array([], dtype=data.dtype)
    for struct in structs:
        struct_upper_bound = struct.index_offset + struct.index_count
        struct_data = data[struct.index_offset:struct_upper_bound]
        concat_data = np.concatenate((concat_data, struct_data))
    return concat_data


def _ward_to_linkage(children, n_leaves, distances):
    """Create linkage matrix from the output of Ward clustering."""
    # create the counts of samples under each node
    counts = np.zeros(children.shape[0])
    n_samples = n_leaves
    for i, merge in enumerate(children):
        current_count = 0
        for child_idx in merge:
            current_count += 1 if child_idx < n_samples else counts[child_idx - n_samples]
        counts[i] = current_count

    return np.column_stack([children, distances, counts]).astype(float)<|MERGE_RESOLUTION|>--- conflicted
+++ resolved
@@ -927,11 +927,7 @@
     ax0 = plt.subplot(gs[0, :10])
     ax1 = plt.subplot(gs[0, 11:])
 
-<<<<<<< HEAD
-    mask = np.zeros_like(corr, dtype=np.bool_)
-=======
     mask = np.zeros_like(corr, dtype=bool)
->>>>>>> 0a3329ee
     mask[np.triu_indices_from(mask)] = True
     sns.heatmap(corr, linewidths=0.5, cmap="coolwarm", center=0, square=True, ax=ax0)
     ax0.tick_params(axis="both", which="both", width=0)
