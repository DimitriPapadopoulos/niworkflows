# -*- coding: utf-8 -*-
# @Author: shoshber
""" class mixin and utilities for enabling reports for nipype interfaces """
from __future__ import absolute_import, division, print_function
<<<<<<< HEAD
from io import open
import uuid
import os
import string
from abc import abstractmethod
from html.parser import HTMLParser
import jinja2
from pkg_resources import resource_filename as pkgrf

=======

import os
from sys import version_info
from abc import abstractmethod
from io import open
>>>>>>> 4521afcd

from nipype.interfaces.base import File, traits, BaseInterface, BaseInterfaceInputSpec, TraitedSpec
from niworkflows import NIWORKFLOWS_LOG

PY3 = version_info[0] > 2

class ReportCapableInputSpec(BaseInterfaceInputSpec):
    generate_report = traits.Bool(
        False, usedefault=True, desc="Set to true to enable report generation for node")
    out_report = File(
        'report.html', usedefault=True, desc='filename for the visual report')

class ReportCapableOutputSpec(TraitedSpec):
    out_report = File(desc='filename for the visual report')

class ReportCapableInterface(BaseInterface):
    """ temporary mixin to enable reports for nipype interfaces """

    def __init__(self, **inputs):
        self._out_report = None
        super(ReportCapableInterface, self).__init__(**inputs)

    def _run_interface(self, runtime):
<<<<<<< HEAD
        ''' delegates to base interface run method, then attempts to generate reports;
        may need to be changed completely and added instead to Node.write_report() or, ideally, 
        .run()'''
        self.html_report = os.path.join(runtime.cwd, 'report.html')
=======
        """ delegates to base interface run method, then attempts to generate reports """
        # make this _run_interface seamless (avoid wrap it into try..except)
>>>>>>> 4521afcd
        try:
            runtime = super(ReportCapableInterface, self)._run_interface(runtime)
        except NotImplementedError:
            pass  # the interface is derived from BaseInterface

        # leave early if there's nothing to do
        if not self.inputs.generate_report:
            return runtime

        self._post_run_hook(runtime)

        # check exit code and act consequently
        NIWORKFLOWS_LOG.debug('Running report generation code')
        self._out_report = os.path.abspath(self.inputs.out_report)

        _report_ok = False
        if hasattr(runtime, 'returncode') and runtime.returncode == 0:
            self._generate_report()
            _report_ok = True
            NIWORKFLOWS_LOG.info('Successfully created report (%s)',
                                 self._out_report)

        if not _report_ok:
            self._generate_error_report(
                errno=runtime.get('returncode', None))

        return runtime

    def _list_outputs(self):
        outputs = super(ReportCapableInterface, self)._list_outputs()
        if self._out_report is not None:
            outputs['out_report'] = self._out_report
        return outputs

    @abstractmethod
    def _post_run_hook(self, runtime):
        """ A placeholder to run stuff after the normal execution of the
        interface (i.e. assign proper inputs to reporting functions) """
        pass

    @abstractmethod
    def _generate_report(self):
        """
        Saves an html object.
        """
        raise NotImplementedError

    def _generate_error_report(self, errno=None):
        """ Saves an html snippet """
        # as of now we think this will be the same for every interface
        errorstr = '<div><span class="error">Failed to generate report!</span>.\n'
        if errno:
            errorstr += (' <span class="error">Interface returned exit '
                         'code %d</span>\n') % errno
        errorstr += '</div>\n'
        with open(self._out_report, 'w' if PY3 else 'wb') as outfile:
            outfile.write(errorstr)


<<<<<<< HEAD
def save_html(template, report_file_name, unique_string, **kwargs):
    ''' save an actual html file with name report_file_name. unique_string's
    first character must be alphabetical; every call to save_html must have a
    unique unique_string. kwargs should all contain valid html that will be sent
    to the jinja2 renderer '''

    if not unique_string[0].isalpha():
        raise ValueError('unique_string must be a valid id value in html; '
                         'the first character must be alphabetical. Received unique_string={}'
                         .format(unique_string))

    # validate html
    validator = HTMLValidator(unique_string=unique_string)
    for key, html in enumerate(kwargs.keys()):
        validator.feed(html)
        validator.close()

    searchpath = pkgrf('niworkflows', '/')
    env = jinja2.Environment(
        loader=jinja2.FileSystemLoader(searchpath=searchpath),
        trim_blocks=True, lstrip_blocks=True
    )
    report_tpl = env.get_template('viz/' + template)
    kwargs['unique_string'] = unique_string
    report_render = report_tpl.render(kwargs)
=======
class RegistrationRCInputSpec(ReportCapableInputSpec):
    out_report = File(
        'report.svg', usedefault=True, desc='filename for the visual report')
>>>>>>> 4521afcd

class RegistrationRC(ReportCapableInterface):
    """ An abstract mixin to registration nipype interfaces """

<<<<<<< HEAD
class HTMLValidator(HTMLParser):
    ''' There are limitations on the html passed to save_html because
    save_html's result will be concatenated with other html strings

    html may not contain the tags 'head', 'body', 'header', 'footer', 'main',
    because those elements are supposed to be unique.

    html should also not contain '<style' because selectors/@keyframes, etc. in
    embedded CSS may conflict in unpredictable ways. However, due to lack of
    control over svg creation, this is not checked for.

    If the html contains a tag with the id attribute, the value of id must
    contain unique_string and not be equal to unique_string. In addition, all
    id's within any one save_html call are also unique from each other.

    html is assumed to be complete, valid html
    '''

    def __init__(self, unique_string):
        super(HTMLValidator, self).__init__()
        self.unique_string = unique_string
        self.bad_tags = []
        self.bad_ids = []
        self.taken_ids = [unique_string] # in template

    def handle_starttag(self, tag, attrs):
        if tag in ['head', 'body', 'header', 'footer', 'main']:
            self.bad_tags.append(tag)
        for attr, value in attrs:
            if attr=='id':
                # if unique_string is not found in the id name
                if value.find(self.unique_string) == -1:
                    self.bad_ids.append(value)
                elif value in self.taken_ids: # the value is already being used as an id
                    self.bad_ids.append(value)

    def close(self):
        super(HTMLValidator, self).close()
        error_string = ''
        if len(self.bad_tags) > 0:
            error_string = 'Found the following illegal tags: {}.\n'.format(self.bad_tags)
        if len(self.bad_ids) > 0:
            error_string = error_string + 'Found the following illegal ids: {}.\n ids must '
            'contain unique_string ({}) and be unique from each other.\n'.format(
                self.bad_ids, self.unique_string)
        if len(error_string) > 0:
            raise ValueError(error_string)

def as_svg(image):
    ''' takes an image as created by nilearn.plotting and returns a blob svg.
    A bit hacky. '''
    filename = 'temp.svg'
=======
    def __init__(self, **inputs):
        self._fixed_image = None
        self._moving_image = None
        super(RegistrationRC, self).__init__(**inputs)
>>>>>>> 4521afcd

    DEFAULT_MNI_CUTS = {
        'x': [-25, -20, -10, 0, 10, 20, 25],
        'y': [-25, -20, -10, 0, 10, 20, 25],
        'z': [-15, -10, -5, 0, 5, 10, 15]
    }

    def _generate_report(self):
        """ Generates the visual report """
        from niworkflows.viz.utils import compose_view, plot_xyz
        NIWORKFLOWS_LOG.info('Generating visual report')

        # Call composer
        compose_view(
            plot_xyz(self._fixed_image, 'fixed-image',
                     estimate_brightness=True,
                     cuts=self.DEFAULT_MNI_CUTS),
            plot_xyz(self._moving_image, 'moving-image',
                     estimate_brightness=True,
                     cuts=self.DEFAULT_MNI_CUTS),
            out_file=self._out_report)


class SegmentationRC(ReportCapableInterface):
    """ An abstract mixin to registration nipype interfaces """
    pass<|MERGE_RESOLUTION|>--- conflicted
+++ resolved
@@ -2,7 +2,7 @@
 # @Author: shoshber
 """ class mixin and utilities for enabling reports for nipype interfaces """
 from __future__ import absolute_import, division, print_function
-<<<<<<< HEAD
+
 from io import open
 import uuid
 import os
@@ -12,13 +12,7 @@
 import jinja2
 from pkg_resources import resource_filename as pkgrf
 
-=======
-
-import os
 from sys import version_info
-from abc import abstractmethod
-from io import open
->>>>>>> 4521afcd
 
 from nipype.interfaces.base import File, traits, BaseInterface, BaseInterfaceInputSpec, TraitedSpec
 from niworkflows import NIWORKFLOWS_LOG
@@ -42,15 +36,12 @@
         super(ReportCapableInterface, self).__init__(**inputs)
 
     def _run_interface(self, runtime):
-<<<<<<< HEAD
         ''' delegates to base interface run method, then attempts to generate reports;
         may need to be changed completely and added instead to Node.write_report() or, ideally, 
         .run()'''
         self.html_report = os.path.join(runtime.cwd, 'report.html')
-=======
-        """ delegates to base interface run method, then attempts to generate reports """
+
         # make this _run_interface seamless (avoid wrap it into try..except)
->>>>>>> 4521afcd
         try:
             runtime = super(ReportCapableInterface, self)._run_interface(runtime)
         except NotImplementedError:
@@ -110,42 +101,44 @@
             outfile.write(errorstr)
 
 
-<<<<<<< HEAD
-def save_html(template, report_file_name, unique_string, **kwargs):
-    ''' save an actual html file with name report_file_name. unique_string's
-    first character must be alphabetical; every call to save_html must have a
-    unique unique_string. kwargs should all contain valid html that will be sent
-    to the jinja2 renderer '''
-
-    if not unique_string[0].isalpha():
-        raise ValueError('unique_string must be a valid id value in html; '
-                         'the first character must be alphabetical. Received unique_string={}'
-                         .format(unique_string))
-
-    # validate html
-    validator = HTMLValidator(unique_string=unique_string)
-    for key, html in enumerate(kwargs.keys()):
-        validator.feed(html)
-        validator.close()
-
-    searchpath = pkgrf('niworkflows', '/')
-    env = jinja2.Environment(
-        loader=jinja2.FileSystemLoader(searchpath=searchpath),
-        trim_blocks=True, lstrip_blocks=True
-    )
-    report_tpl = env.get_template('viz/' + template)
-    kwargs['unique_string'] = unique_string
-    report_render = report_tpl.render(kwargs)
-=======
 class RegistrationRCInputSpec(ReportCapableInputSpec):
     out_report = File(
         'report.svg', usedefault=True, desc='filename for the visual report')
->>>>>>> 4521afcd
 
 class RegistrationRC(ReportCapableInterface):
     """ An abstract mixin to registration nipype interfaces """
 
-<<<<<<< HEAD
+    def __init__(self, **inputs):
+        self._fixed_image = None
+        self._moving_image = None
+        super(RegistrationRC, self).__init__(**inputs)
+
+    DEFAULT_MNI_CUTS = {
+        'x': [-25, -20, -10, 0, 10, 20, 25],
+        'y': [-25, -20, -10, 0, 10, 20, 25],
+        'z': [-15, -10, -5, 0, 5, 10, 15]
+    }
+
+    def _generate_report(self):
+        """ Generates the visual report """
+        from niworkflows.viz.utils import compose_view, plot_xyz
+        NIWORKFLOWS_LOG.info('Generating visual report')
+
+        # Call composer
+        compose_view(
+            plot_xyz(self._fixed_image, 'fixed-image',
+                     estimate_brightness=True,
+                     cuts=self.DEFAULT_MNI_CUTS),
+            plot_xyz(self._moving_image, 'moving-image',
+                     estimate_brightness=True,
+                     cuts=self.DEFAULT_MNI_CUTS),
+            out_file=self._out_report)
+
+
+class SegmentationRC(ReportCapableInterface):
+    """ An abstract mixin to registration nipype interfaces """
+    pass
+
 class HTMLValidator(HTMLParser):
     ''' There are limitations on the html passed to save_html because
     save_html's result will be concatenated with other html strings
@@ -192,41 +185,4 @@
             'contain unique_string ({}) and be unique from each other.\n'.format(
                 self.bad_ids, self.unique_string)
         if len(error_string) > 0:
-            raise ValueError(error_string)
-
-def as_svg(image):
-    ''' takes an image as created by nilearn.plotting and returns a blob svg.
-    A bit hacky. '''
-    filename = 'temp.svg'
-=======
-    def __init__(self, **inputs):
-        self._fixed_image = None
-        self._moving_image = None
-        super(RegistrationRC, self).__init__(**inputs)
->>>>>>> 4521afcd
-
-    DEFAULT_MNI_CUTS = {
-        'x': [-25, -20, -10, 0, 10, 20, 25],
-        'y': [-25, -20, -10, 0, 10, 20, 25],
-        'z': [-15, -10, -5, 0, 5, 10, 15]
-    }
-
-    def _generate_report(self):
-        """ Generates the visual report """
-        from niworkflows.viz.utils import compose_view, plot_xyz
-        NIWORKFLOWS_LOG.info('Generating visual report')
-
-        # Call composer
-        compose_view(
-            plot_xyz(self._fixed_image, 'fixed-image',
-                     estimate_brightness=True,
-                     cuts=self.DEFAULT_MNI_CUTS),
-            plot_xyz(self._moving_image, 'moving-image',
-                     estimate_brightness=True,
-                     cuts=self.DEFAULT_MNI_CUTS),
-            out_file=self._out_report)
-
-
-class SegmentationRC(ReportCapableInterface):
-    """ An abstract mixin to registration nipype interfaces """
-    pass+            raise ValueError(error_string)