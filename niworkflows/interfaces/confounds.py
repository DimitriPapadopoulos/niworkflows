--- conflicted
+++ resolved
@@ -80,47 +80,26 @@
 Formula for generating model expansions. By default, the
 32-parameter expansion will be generated. Note that any expressions
 to be expanded *must* be in parentheses, even if they include only
-<<<<<<< HEAD
-a single variable (e.g., ``(x)^2``, not ``x^2``). Examples:
-
-* ``rps + wm + csf + gsr`` : 9-parameter model. ``rps`` denotes realignment
-  parameters, ``wm`` denotes mean white matter signal, ``csf`` denotes mean
-  cerebrospinal fluid signal, and ``gsr`` denotes mean global signal.
-* ``(dd1(rps + wm + csf + gsr))^^2`` : 36-parameter expansion.
-  ``rps + wm + csf + gsr`` denotes that realignment parameters and mean
-  WM, CSF, and global signals should be included. ``dd1`` denotes that
-  these signals should be augmented with their first temporal
-  derivatives. ``^^2`` denotes that the original signals and temporal
-  derivatives should be augmented with quadratic expansions.
-* ``(dd1(rps))^^2`` : 24-parameter expansion. ``rps`` denotes that
-  realignment parameters should be included. ``dd1`` and ``^^2`` denote
-  temporal derivative and quadratic expansions as above.
-* ``(dd1(rps + wm + csf + gsr))^^2 + others`` : generate all expansion
-  terms necessary for a 36-parameter model as above, and
-  concatenate those expansion terms to all other regressor columns
-  in the confounds file.
-=======
-a single variable (e.g., (x)^2, not x^2).
+a single variable (e.g., ``(x)^2``, not ``x^2``).
 
 Examples:
 
-  * rps + wm + csf + gsr : 9-parameter model. rps denotes realignment
-    parameters, wm denotes mean white matter signal, csf denotes mean
-    cerebrospinal fluid signal, and gsr denotes mean global signal.
-  * (dd1(rps + wm + csf + gsr))^^2 : 36-parameter expansion.
-    rps + wm + csf + gsr denotes that realignment parameters and mean
-    WM, CSF, and global signals should be included. dd1 denotes that
+  * ``rps + wm + csf + gsr`` : 9-parameter model. ``rps`` denotes realignment
+    parameters, ``wm`` denotes mean white matter signal, ``csf`` denotes mean
+    cerebrospinal fluid signal, and ``gsr`` denotes mean global signal.
+  * ``(dd1(rps + wm + csf + gsr))^^2`` : 36-parameter expansion.
+    ``rps + wm + csf + gsr`` denotes that realignment parameters and mean
+    WM, CSF, and global signals should be included. ``dd1`` denotes that
     these signals should be augmented with their first temporal
-    derivatives. ^^2 denotes that the original signals and temporal
+    derivatives. ``^^2`` denotes that the original signals and temporal
     derivatives should be augmented with quadratic expansions.
-  * (dd1(rps))^^2 : 24-parameter expansion. rps denotes that
-    realignment parameters should be included. dd1 and ^^2 denote
+  * ``(dd1(rps))^^2`` : 24-parameter expansion. ``rps`` denotes that
+    realignment parameters should be included. ``dd1`` and ``^^2`` denote
     temporal derivative and quadratic expansions as above.
-  * (dd1(rps + wm + csf + gsr))^^2 + others : generate all expansion
+  * ``(dd1(rps + wm + csf + gsr))^^2 + others`` : generate all expansion
     terms necessary for a 36-parameter model as above, and
     concatenate those expansion terms to all other regressor columns
     in the confounds file.
->>>>>>> da1fb794
 
 """,
     )
