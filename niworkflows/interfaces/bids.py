--- conflicted
+++ resolved
@@ -11,11 +11,9 @@
 from pathlib import Path
 from shutil import copytree, rmtree
 
-<<<<<<< HEAD
+import nibabel as nb
 from bids import BIDSLayout
-=======
-import nibabel as nb
->>>>>>> 5f63ab32
+
 from nipype import logging
 from nipype.interfaces.base import (
     traits, isdefined, Undefined,
@@ -23,12 +21,9 @@
     File, Directory, InputMultiObject, OutputMultiObject, Str,
     SimpleInterface,
 )
-<<<<<<< HEAD
+from templateflow.api import templates as _get_template_list
+
 from ..utils.bids import BIDS_NAME
-=======
-from templateflow.api import templates as _get_template_list
-from ..utils.bids import BIDS_NAME, get_metadata_for_nifti
->>>>>>> 5f63ab32
 from ..utils.misc import splitext as _splitext, _copy_any
 
 
