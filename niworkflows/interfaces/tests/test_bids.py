# emacs: -*- mode: python; py-indent-offset: 4; indent-tabs-mode: nil -*-
# vi: set ft=python sts=4 ts=4 sw=4 et:
#
# Copyright 2021 The NiPreps Developers <nipreps@gmail.com>
#
# Licensed under the Apache License, Version 2.0 (the "License");
# you may not use this file except in compliance with the License.
# You may obtain a copy of the License at
#
#     http://www.apache.org/licenses/LICENSE-2.0
#
# Unless required by applicable law or agreed to in writing, software
# distributed under the License is distributed on an "AS IS" BASIS,
# WITHOUT WARRANTIES OR CONDITIONS OF ANY KIND, either express or implied.
# See the License for the specific language governing permissions and
# limitations under the License.
#
# We support and encourage derived works from this project, please read
# about our expectations at
#
#     https://www.nipreps.org/community/licensing/
#
"""Tests on BIDS compliance."""
import os
from pathlib import Path
import json
from hashlib import sha1

import numpy as np
import nibabel as nb
import pytest
from nipype.interfaces.base import Undefined

from .. import bids as bintfs


XFORM_CODES = {
    "MNI152Lin": 4,
    "T1w": 2,
    "boldref": 2,
    None: 1,
}

T1W_PATH = "ds054/sub-100185/anat/sub-100185_T1w.nii.gz"
BOLD_PATH = "ds054/sub-100185/func/sub-100185_task-machinegame_run-01_bold.nii.gz"


@pytest.mark.parametrize("out_path_base", [None, "fmriprep"])
@pytest.mark.parametrize(
    "source,input_files,entities,expectation,checksum",
    [
        (
            T1W_PATH,
            ["anat.nii.gz"],
            {"desc": "preproc"},
            "sub-100185/anat/sub-100185_desc-preproc_T1w.nii.gz",
            "7c047921def32da260df4a985019b9f5231659fa",
        ),
        (
            T1W_PATH,
            ["anat.nii.gz"],
            {"desc": "preproc", "space": "MNI"},
            "sub-100185/anat/sub-100185_space-MNI_desc-preproc_T1w.nii.gz",
            "b22399f50ce454049d5d074457a92ab13e7fdf8c",
        ),
        (
            T1W_PATH,
            ["anat.nii.gz"],
            {"desc": "preproc", "space": "MNI", "resolution": "native"},
            "sub-100185/anat/sub-100185_space-MNI_desc-preproc_T1w.nii.gz",
            "b22399f50ce454049d5d074457a92ab13e7fdf8c",
        ),
        (
            T1W_PATH,
            ["anat.nii.gz"],
            {"desc": "preproc", "space": "MNI", "resolution": "high"},
            "sub-100185/anat/sub-100185_space-MNI_res-high_desc-preproc_T1w.nii.gz",
            "b22399f50ce454049d5d074457a92ab13e7fdf8c",
        ),
        (
            T1W_PATH,
            ["tfm.txt"],
            {"from": "fsnative", "to": "T1w", "suffix": "xfm"},
            "sub-100185/anat/sub-100185_from-fsnative_to-T1w_mode-image_xfm.txt",
            "da39a3ee5e6b4b0d3255bfef95601890afd80709",
        ),
        (
            T1W_PATH,
            ["tfm.h5"],
            {"from": "MNI152NLin2009cAsym", "to": "T1w", "suffix": "xfm"},
            "sub-100185/anat/sub-100185_from-MNI152NLin2009cAsym_to-T1w_mode-image_xfm.h5",
            "da39a3ee5e6b4b0d3255bfef95601890afd80709",
        ),
        (
            T1W_PATH,
            ["anat.nii.gz"],
            {"desc": "brain", "suffix": "mask"},
            "sub-100185/anat/sub-100185_desc-brain_mask.nii.gz",
            "d425f0096b6b6d1252973e48b31d760c0b1bdc11",
        ),
        (
            T1W_PATH,
            ["anat.nii.gz"],
            {"desc": "brain", "suffix": "mask", "space": "MNI"},
            "sub-100185/anat/sub-100185_space-MNI_desc-brain_mask.nii.gz",
            "a2a6efa16eb23173d0ee64779de879711bc74643",
        ),
        (
            T1W_PATH,
            ["anat.surf.gii"],
            {"suffix": "pial", "hemi": "L"},
            "sub-100185/anat/sub-100185_hemi-L_pial.surf.gii",
            "da39a3ee5e6b4b0d3255bfef95601890afd80709",
        ),
        (
            T1W_PATH,
            ["aseg.nii", "aparc.nii"],
            {"desc": ["aseg", "aparcaseg"], "suffix": "dseg"},
            [
                f"sub-100185/anat/sub-100185_desc-{s}_dseg.nii"
                for s in ("aseg", "aparcaseg")
            ],
            ["a235cdf59f9bf077ba30bf2523a56508e3a5aabb",
             "a235cdf59f9bf077ba30bf2523a56508e3a5aabb"],
        ),
        (
            T1W_PATH,
            ["anat.nii", "anat.json"],
            {"desc": "preproc"},
            [
                f"sub-100185/anat/sub-100185_desc-preproc_T1w.{ext}"
                for ext in ("nii", "json")
            ],
            ["25c107d4a3e6f98e48aa752c5bbd88ab8e8d069f",
             "da39a3ee5e6b4b0d3255bfef95601890afd80709"],
        ),
        (
            T1W_PATH,
            ["anat.nii.gz"] * 3,
            {"label": ["GM", "WM", "CSF"], "suffix": "probseg"},
            [
                f"sub-100185/anat/sub-100185_label-{lab}_probseg.nii.gz"
                for lab in ("GM", "WM", "CSF")
            ],
            ["7c047921def32da260df4a985019b9f5231659fa"] * 3,
        ),
        # BOLD data
        (
            BOLD_PATH,
            ["aroma.csv"],
            {"suffix": "AROMAnoiseICs"},
            "sub-100185/func/sub-100185_task-machinegame_run-1_AROMAnoiseICs.csv",
            "da39a3ee5e6b4b0d3255bfef95601890afd80709",
        ),
        (
            BOLD_PATH,
            ["confounds.tsv"],
            {"suffix": "regressors", "desc": "confounds"},
            "sub-100185/func/sub-100185_task-machinegame_run-1_desc-confounds_regressors.tsv",
            "da39a3ee5e6b4b0d3255bfef95601890afd80709",
        ),
        (
            BOLD_PATH,
            ["mixing.tsv"],
            {"suffix": "mixing", "desc": "MELODIC"},
            "sub-100185/func/sub-100185_task-machinegame_run-1_desc-MELODIC_mixing.tsv",
            "da39a3ee5e6b4b0d3255bfef95601890afd80709",
        ),
        (
            BOLD_PATH,
            ["lh.func.gii"],
            {"space": "fsaverage", "density": "10k", "hemi": "L"},
            "sub-100185/func/sub-100185_task-machinegame_run-1_"
            "space-fsaverage_den-10k_hemi-L_bold.func.gii",
            "da39a3ee5e6b4b0d3255bfef95601890afd80709",
        ),
        (
            BOLD_PATH,
            ["hcp.dtseries.nii"],
            {"space": "fsLR", "density": "91k"},
            "sub-100185/func/sub-100185_task-machinegame_run-1_"
            "space-fsLR_den-91k_bold.dtseries.nii",
            "53d9b486d08fec5a952f68fcbcddb38a72818d4c",
        ),
        (
            BOLD_PATH,
            ["ref.nii"],
            {"space": "MNI", "suffix": "boldref"},
            "sub-100185/func/sub-100185_task-machinegame_run-1_space-MNI_boldref.nii",
            "53d9b486d08fec5a952f68fcbcddb38a72818d4c",
        ),
        (
            BOLD_PATH,
            ["dseg.nii"],
            {"space": "MNI", "suffix": "dseg", "desc": "aseg"},
            "sub-100185/func/sub-100185_task-machinegame_run-1_space-MNI_desc-aseg_dseg.nii",
            "6d2cae7f56c246d7934e2e21e7b472ecc63a4257",
        ),
        (
            BOLD_PATH,
            ["mask.nii"],
            {"space": "MNI", "suffix": "mask", "desc": "brain"},
            "sub-100185/func/sub-100185_task-machinegame_run-1_space-MNI_desc-brain_mask.nii",
            "c365991854931181a1444d6803f5289448e7e266",
        ),
        (
            BOLD_PATH,
            ["bold.nii"],
            {"space": "MNI", "desc": "preproc"},
            "sub-100185/func/sub-100185_task-machinegame_run-1_space-MNI_desc-preproc_bold.nii",
            "aa1eed935e6a8dcca646b0c78ee57218e30e2974",
        ),
        # Nondeterministic order - do we really need this to work, or we can stay safe with
        # MapNodes?
        # (T1W_PATH, [f"{s}-{l}.nii.gz" for s in ("MNIa", "MNIb") for l in ("GM", "WM", "CSF")],
        #     {"space": ["MNIa", "MNIb"], "label": ["GM", "WM", "CSF"], "suffix": "probseg"},
        #     [f"sub-100185/anat/sub-100185_space-{s}_label-{l}_probseg.nii.gz"
        #      for s in ("MNIa", "MNIb") for l in ("GM", "WM", "CSF")]),
        (
            T1W_PATH,
            ["anat.html"],
            {"desc": "conform", "datatype": "figures"},
            "sub-100185/figures/sub-100185_desc-conform_T1w.html",
            "da39a3ee5e6b4b0d3255bfef95601890afd80709",
        ),
        (
            BOLD_PATH,
            ["aroma.csv"],
            {"suffix": "AROMAnoiseICs", "extension": "h5"},
            ValueError,
            None,
        ),
        (
            T1W_PATH,
            ["anat.nii.gz"] * 3,
            {"desc": "preproc", "space": "MNI"},
            ValueError,
            None,
        ),
        (
            "sub-07/ses-preop/anat/sub-07_ses-preop_T1w.nii.gz",
            ["tfm.h5"],
            {"from": "orig", "to": "target", "suffix": "xfm"},
            "sub-07/ses-preop/anat/sub-07_ses-preop_from-orig_to-target_mode-image_xfm.h5",
            "da39a3ee5e6b4b0d3255bfef95601890afd80709",
        ),
        (
            "sub-07/ses-preop/anat/sub-07_ses-preop_run-1_T1w.nii.gz",
            ["tfm.txt"],
            {"from": "orig", "to": "T1w", "suffix": "xfm"},
            "sub-07/ses-preop/anat/sub-07_ses-preop_run-1_from-orig_to-T1w_mode-image_xfm.txt",
            "da39a3ee5e6b4b0d3255bfef95601890afd80709",
        ),
    ],
)
@pytest.mark.parametrize("dismiss_entities", [None, ("run", "session")])
def test_DerivativesDataSink_build_path(
    tmp_path,
    out_path_base,
    source,
    input_files,
    entities,
    expectation,
    checksum,
    dismiss_entities,
):
    """Check a few common derivatives generated by NiPreps."""
    ds_inputs = []
    for input_file in input_files:
        fname = tmp_path / input_file
        if fname.name.rstrip(".gz").endswith(".nii"):
            hdr = nb.Nifti1Header()
            hdr.set_qform(np.eye(4), code=2)
            hdr.set_sform(np.eye(4), code=2)
            units = ("mm", "sec") if "bold" in input_file else ("mm",)
            size = (10, 10, 10, 10) if "bold" in input_file else (10, 10, 10)
            hdr.set_xyzt_units(*units)
            nb.Nifti1Image(np.zeros(size), np.eye(4), hdr).to_filename(fname)
        else:
            (tmp_path / input_file).write_text("")

        ds_inputs.append(str(fname))

    dds = bintfs.DerivativesDataSink(
        in_file=ds_inputs,
        base_directory=str(tmp_path),
        source_file=source,
        out_path_base=out_path_base,
        dismiss_entities=dismiss_entities,
        **entities,
    )

    if type(expectation) == type(Exception):
        with pytest.raises(expectation):
            dds.run()
        return

    output = dds.run().outputs.out_file
    if isinstance(expectation, str):
        expectation = [expectation]
        output = [output]

    if dismiss_entities:
        if "run" in dismiss_entities:
            expectation = [e.replace("_run-1", "") for e in expectation]

        if "session" in dismiss_entities:
            expectation = [
                e.replace("_ses-preop", "").replace("ses-preop/", "")
                for e in expectation
            ]

    base = out_path_base or "niworkflows"
    for out, exp in zip(output, expectation):
        assert Path(out).relative_to(tmp_path) == Path(base) / exp

    os.chdir(str(tmp_path))  # Exercise without setting base_directory
    dds = bintfs.DerivativesDataSink(
        in_file=ds_inputs,
        dismiss_entities=dismiss_entities,
        source_file=source,
        out_path_base=out_path_base,
        **entities,
    )

    output = dds.run().outputs.out_file
    if isinstance(output, str):
        output = [output]
        checksum = [checksum]

    for out, exp in zip(output, expectation):
        assert Path(out).relative_to(tmp_path) == Path(base) / exp
    for out, chksum in zip(output, checksum):
        assert sha1(Path(out).read_bytes()).hexdigest() == chksum


def test_DerivativesDataSink_dtseries_json_hack(tmp_path):
    cifti_fname = str(tmp_path / "test.dtseries.nii")

    axes = (nb.cifti2.SeriesAxis(start=0, step=2, size=20),
            nb.cifti2.BrainModelAxis.from_mask(np.ones((5, 5, 5))))
    hdr = nb.cifti2.cifti2_axes.to_header(axes)
    cifti = nb.Cifti2Image(np.zeros(hdr.matrix.get_data_shape(), dtype=np.float32),
                           header=hdr)
    cifti.nifti_header.set_intent("ConnDenseSeries")
    cifti.to_filename(cifti_fname)

    source_file = tmp_path / "bids" / "sub-01" / "func" / "sub-01_task-rest_bold.nii.gz"
    source_file.parent.mkdir(parents=True)
    source_file.touch()

    dds = bintfs.DerivativesDataSink(
        in_file=cifti_fname,
        base_directory=str(tmp_path),
        source_file=str(source_file),
        compress=False,
        out_path_base="",
        space="fsLR",
        grayordinates="91k",
        RepetitionTime=2.0,
    )

    res = dds.run()

    out_path = Path(res.outputs.out_file)

    assert out_path.name == "sub-01_task-rest_space-fsLR_bold.dtseries.nii"
    old_sidecar = out_path.with_name("sub-01_task-rest_space-fsLR_bold.dtseries.json")
    new_sidecar = out_path.with_name("sub-01_task-rest_space-fsLR_bold.json")

    assert old_sidecar.exists()
    assert "grayordinates" in json.loads(old_sidecar.read_text())
    assert new_sidecar.exists()
    assert "RepetitionTime" in json.loads(new_sidecar.read_text())


@pytest.mark.parametrize(
    "space, size, units, xcodes, zipped, fixed, data_dtype",
    [
        ("T1w", (30, 30, 30, 10), ("mm", "sec"), (2, 2), True, [False], None),
        ("T1w", (30, 30, 30, 10), ("mm", "sec"), (0, 2), True, [True], "float64"),
        ("T1w", (30, 30, 30, 10), ("mm", "sec"), (0, 0), True, [True], "<i4"),
        ("T1w", (30, 30, 30, 10), ("mm", None), (2, 2), True, [True], "<f4"),
        ("T1w", (30, 30, 30, 10), (None, None), (0, 2), True, [True], None),
        ("T1w", (30, 30, 30, 10), (None, "sec"), (0, 0), True, [True], None),
        ("MNI152Lin", (30, 30, 30, 10), ("mm", "sec"), (4, 4), True, [False], None),
        ("MNI152Lin", (30, 30, 30, 10), ("mm", "sec"), (0, 2), True, [True], None),
        ("MNI152Lin", (30, 30, 30, 10), ("mm", "sec"), (0, 0), True, [True], None),
        ("MNI152Lin", (30, 30, 30, 10), ("mm", None), (4, 4), True, [True], None),
        ("MNI152Lin", (30, 30, 30, 10), (None, None), (0, 2), True, [True], None),
        ("MNI152Lin", (30, 30, 30, 10), (None, "sec"), (0, 0), True, [True], None),
        (None, (30, 30, 30, 10), ("mm", "sec"), (1, 1), True, [False], None),
        (None, (30, 30, 30, 10), ("mm", "sec"), (0, 0), True, [True], None),
        (None, (30, 30, 30, 10), ("mm", "sec"), (0, 2), True, [True], None),
        (None, (30, 30, 30, 10), ("mm", None), (1, 1), True, [True], None),
        (None, (30, 30, 30, 10), (None, None), (0, 2), True, [True], None),
        (None, (30, 30, 30, 10), (None, "sec"), (0, 0), True, [True], None),
        (None, (30, 30, 30, 10), (None, "sec"), (0, 0), False, [True], None),
    ],
)
def test_DerivativesDataSink_bold(
    tmp_path, space, size, units, xcodes, zipped, fixed, data_dtype
):
    fname = str(tmp_path / "source.nii") + (".gz" if zipped else "")

    hdr = nb.Nifti1Header()
    hdr.set_qform(np.eye(4), code=xcodes[0])
    hdr.set_sform(np.eye(4), code=xcodes[1])
    hdr.set_xyzt_units(*units)
    nb.Nifti1Image(np.zeros(size), np.eye(4), hdr).to_filename(fname)

    # BOLD derivative in T1w space
    dds = bintfs.DerivativesDataSink(
        base_directory=str(tmp_path),
        keep_dtype=True,
        data_dtype=data_dtype or Undefined,
        desc="preproc",
        source_file=BOLD_PATH,
        space=space or Undefined,
        in_file=fname,
    ).run()

    nii = nb.load(dds.outputs.out_file)
    assert dds.outputs.fixed_hdr == fixed
    if data_dtype:
        assert nii.get_data_dtype() == np.dtype(data_dtype)
    assert int(nii.header["qform_code"]) == XFORM_CODES[space]
    assert int(nii.header["sform_code"]) == XFORM_CODES[space]
    assert nii.header.get_xyzt_units() == ("mm", "sec")


@pytest.mark.parametrize(
    "space, size, units, xcodes, fixed",
    [
        ("MNI152Lin", (30, 30, 30), ("mm", None), (4, 4), [False]),
        ("MNI152Lin", (30, 30, 30), ("mm", "sec"), (4, 4), [True]),
        ("MNI152Lin", (30, 30, 30), ("mm", "sec"), (0, 2), [True]),
        ("MNI152Lin", (30, 30, 30), ("mm", "sec"), (0, 0), [True]),
        ("MNI152Lin", (30, 30, 30), (None, None), (0, 2), [True]),
        ("MNI152Lin", (30, 30, 30), (None, "sec"), (0, 0), [True]),
        ("boldref", (30, 30, 30), ("mm", None), (2, 2), [False]),
        ("boldref", (30, 30, 30), ("mm", "sec"), (2, 2), [True]),
        ("boldref", (30, 30, 30), ("mm", "sec"), (0, 2), [True]),
        ("boldref", (30, 30, 30), ("mm", "sec"), (0, 0), [True]),
        ("boldref", (30, 30, 30), (None, None), (0, 2), [True]),
        ("boldref", (30, 30, 30), (None, "sec"), (0, 0), [True]),
        (None, (30, 30, 30), ("mm", None), (1, 1), [False]),
        (None, (30, 30, 30), ("mm", "sec"), (1, 1), [True]),
        (None, (30, 30, 30), ("mm", "sec"), (0, 2), [True]),
        (None, (30, 30, 30), ("mm", "sec"), (0, 0), [True]),
        (None, (30, 30, 30), (None, None), (0, 2), [True]),
        (None, (30, 30, 30), (None, "sec"), (0, 0), [True]),
    ],
)
def test_DerivativesDataSink_t1w(tmp_path, space, size, units, xcodes, fixed):
    fname = str(tmp_path / "source.nii.gz")

    hdr = nb.Nifti1Header()
    hdr.set_qform(np.eye(4), code=xcodes[0])
    hdr.set_sform(np.eye(4), code=xcodes[1])
    hdr.set_xyzt_units(*units)
    nb.Nifti1Image(np.zeros(size), np.eye(4), hdr).to_filename(fname)

    # BOLD derivative in T1w space
    dds = bintfs.DerivativesDataSink(
        base_directory=str(tmp_path),
        keep_dtype=True,
        desc="preproc",
        source_file=T1W_PATH,
        space=space or Undefined,
        in_file=fname,
    ).run()

    nii = nb.load(dds.outputs.out_file)
    assert dds.outputs.fixed_hdr == fixed
    assert int(nii.header["qform_code"]) == XFORM_CODES[space]
    assert int(nii.header["sform_code"]) == XFORM_CODES[space]
    assert nii.header.get_xyzt_units() == ("mm", "unknown")


<<<<<<< HEAD
@pytest.mark.parametrize(
    "source_file",
    [
        BOLD_PATH,
        [BOLD_PATH],
        [BOLD_PATH, "ds054/sub-100185/func/sub-100185_task-machinegame_run-02_bold.nii.gz"]
    ]
)
@pytest.mark.parametrize("source_dtype", ["<i4", "<f4"])
@pytest.mark.parametrize("in_dtype", ["<i4", "<f4"])
def test_DerivativesDataSink_data_dtype_source(
    tmp_path, source_file, source_dtype, in_dtype
):

    def make_empty_nii_with_dtype(fname, dtype):
        Path(fname).parent.mkdir(exist_ok=True, parents=True)

        size = (2, 3, 4, 5)

        nb.Nifti1Image(np.zeros(size, dtype=dtype), np.eye(4)).to_filename(fname)

    in_file = str(tmp_path / "in.nii")
    make_empty_nii_with_dtype(in_file, in_dtype)

    if isinstance(source_file, str):
        source_file = str(tmp_path / source_file)
        make_empty_nii_with_dtype(source_file, source_dtype)

    elif isinstance(source_file, list):
        source_file = [str(tmp_path / s) for s in source_file]
        for s in source_file:
            make_empty_nii_with_dtype(s, source_dtype)

    dds = bintfs.DerivativesDataSink(
        base_directory=str(tmp_path),
        data_dtype="source",
        desc="preproc",
        source_file=source_file,
        in_file=in_file,
    ).run()

    nii = nb.load(dds.outputs.out_file)
    assert nii.get_data_dtype() == np.dtype(source_dtype)


def test_DerivativesDataSink_fmapid(tmp_path):
    """Ascertain #637 is not regressing."""
    source_file = [
        (tmp_path / s)
        for s in [
            "sub-36/fmap/sub-36_dir-1_run-1_epi.nii.gz",
            "sub-36/fmap/sub-36_dir-1_run-2_epi.nii.gz",
            "sub-36/fmap/sub-36_dir-2_run-1_epi.nii.gz",
            "sub-36/fmap/sub-36_dir-2_run-2_epi.nii.gz",
        ]
    ]
    for fname in source_file:
        fname.parent.mkdir(exist_ok=True, parents=True)
        fname.write_text("")

    in_file = tmp_path / "report.svg"
    in_file.write_text("")

    dds = bintfs.DerivativesDataSink(
        base_directory=str(tmp_path),
        datatype="figures",
        suffix="fieldmap",
        desc="pepolar",
        dismiss_entities=("fmap",),
        allowed_entities=("fmapid",),
        fmapid="auto00000",
        source_file=[str(s.absolute()) for s in source_file],
        in_file=str(in_file),
    ).run()
    assert dds.outputs.out_file.endswith("sub-36_fmapid-auto00000_desc-pepolar_fieldmap.svg")
=======
@pytest.mark.parametrize("dtype", ("i2", "u2", "f4"))
def test_DerivativesDataSink_values(tmp_path, dtype):
    # We use static checksums above, which ensures we don't break things, but
    # pins the tests to specific values.
    # Here we use random values, check that the values are preserved, and then
    # the checksums are unchanged across two runs.
    fname = str(tmp_path / "source.nii.gz")
    rng = np.random.default_rng()
    hdr = nb.Nifti1Header()
    hdr.set_qform(np.eye(4), code=1)
    hdr.set_sform(np.eye(4), code=1)
    nb.Nifti1Image(rng.uniform(500, 2000, (5, 5, 5)), np.eye(4), hdr).to_filename(fname)

    orig_data = np.asanyarray(nb.load(fname).dataobj)
    expected = np.rint(orig_data) if dtype[0] in "iu" else orig_data

    dds = bintfs.DerivativesDataSink(
        base_directory=str(tmp_path),
        keep_dtype=True,
        data_dtype=dtype,
        desc="preproc",
        source_file=T1W_PATH,
        in_file=fname,
    ).run()

    out_file = Path(dds.outputs.out_file)

    nii = nb.load(out_file)
    assert np.allclose(nii.dataobj, expected)

    checksum = sha1(out_file.read_bytes()).hexdigest()
    out_file.unlink()

    # Rerun to ensure determinism with non-zero data
    dds = bintfs.DerivativesDataSink(
        base_directory=str(tmp_path),
        keep_dtype=True,
        data_dtype=dtype,
        desc="preproc",
        source_file=T1W_PATH,
        in_file=fname,
    ).run()

    assert sha1(out_file.read_bytes()).hexdigest() == checksum
>>>>>>> 691436a2


@pytest.mark.parametrize("field", ["RepetitionTime", "UndefinedField"])
def test_ReadSidecarJSON_connection(testdata_dir, field):
    """
    This test prevents regressions of #333
    """
    from nipype.pipeline import engine as pe
    from nipype.interfaces import utility as niu
    from ..bids import ReadSidecarJSON

    reg_fields = ["RepetitionTime"]
    n = pe.Node(ReadSidecarJSON(fields=reg_fields), name="node")
    n.inputs.in_file = str(
        testdata_dir / "ds054" / "sub-100185" / "fmap" / "sub-100185_phasediff.nii.gz"
    )
    o = pe.Node(niu.IdentityInterface(fields=["out_port"]), name="o")
    wf = pe.Workflow(name="json")

    if field in reg_fields:  # This should work
        wf.connect([(n, o, [(field, "out_port")])])
    else:
        with pytest.raises(Exception, match=r".*Some connections were not found.*"):
            wf.connect([(n, o, [(field, "out_port")])])


@pytest.mark.skipif(not os.getenv("FREESURFER_HOME"), reason="No FreeSurfer")
@pytest.mark.parametrize(
    "derivatives, subjects_dir",
    [
        (os.getenv("FREESURFER_HOME"), "subjects"),
        ("/tmp", "%s/%s" % (os.getenv("FREESURFER_HOME"), "subjects")),
    ],
)
def test_fsdir_noaction(derivatives, subjects_dir):
    """ Using $FREESURFER_HOME/subjects should exit early, however constructed """
    fshome = os.environ["FREESURFER_HOME"]
    res = bintfs.BIDSFreeSurferDir(
        derivatives=derivatives, subjects_dir=subjects_dir, freesurfer_home=fshome
    ).run()
    assert res.outputs.subjects_dir == "%s/subjects" % fshome


@pytest.mark.skipif(not os.getenv("FREESURFER_HOME"), reason="No FreeSurfer")
@pytest.mark.parametrize(
    "spaces", [[], ["fsaverage"], ["fsnative"], ["fsaverage5", "fsnative"]]
)
def test_fsdir(tmp_path, spaces):
    fshome = os.environ["FREESURFER_HOME"]
    subjects_dir = tmp_path / "freesurfer"

    # Verify we're starting clean
    for space in spaces:
        if space.startswith("fsaverage"):
            assert not Path.exists(subjects_dir / space)

    # Run three times to check idempotence
    # Third time force an overwrite
    for overwrite_fsaverage in (False, False, True):
        res = bintfs.BIDSFreeSurferDir(
            derivatives=str(tmp_path),
            spaces=spaces,
            freesurfer_home=fshome,
            overwrite_fsaverage=overwrite_fsaverage,
        ).run()
        assert res.outputs.subjects_dir == str(subjects_dir)

        for space in spaces:
            if space.startswith("fsaverage"):
                assert Path.exists(subjects_dir / space)


@pytest.mark.skipif(not os.getenv("FREESURFER_HOME"), reason="No FreeSurfer")
def test_fsdir_missing_space(tmp_path):
    fshome = os.environ["FREESURFER_HOME"]

    # fsaverage2 doesn't exist in source or destination, so can't copy
    with pytest.raises(FileNotFoundError):
        bintfs.BIDSFreeSurferDir(
            derivatives=str(tmp_path), spaces=["fsaverage2"], freesurfer_home=fshome
        ).run()

    subjects_dir = tmp_path / "freesurfer"

    # If fsaverage2 exists in the destination directory, no error is thrown
    Path.mkdir(subjects_dir / "fsaverage2")
    bintfs.BIDSFreeSurferDir(
        derivatives=str(tmp_path), spaces=["fsaverage2"], freesurfer_home=fshome
    ).run()<|MERGE_RESOLUTION|>--- conflicted
+++ resolved
@@ -478,7 +478,6 @@
     assert nii.header.get_xyzt_units() == ("mm", "unknown")
 
 
-<<<<<<< HEAD
 @pytest.mark.parametrize(
     "source_file",
     [
@@ -554,7 +553,8 @@
         in_file=str(in_file),
     ).run()
     assert dds.outputs.out_file.endswith("sub-36_fmapid-auto00000_desc-pepolar_fieldmap.svg")
-=======
+
+
 @pytest.mark.parametrize("dtype", ("i2", "u2", "f4"))
 def test_DerivativesDataSink_values(tmp_path, dtype):
     # We use static checksums above, which ensures we don't break things, but
@@ -599,7 +599,6 @@
     ).run()
 
     assert sha1(out_file.read_bytes()).hexdigest() == checksum
->>>>>>> 691436a2
 
 
 @pytest.mark.parametrize("field", ["RepetitionTime", "UndefinedField"])
